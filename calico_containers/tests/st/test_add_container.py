--- conflicted
+++ resolved
@@ -12,18 +12,6 @@
         Test adding container to calico networking after it exists.
         """
         with DockerHost('host') as host:
-<<<<<<< HEAD
-
-            host.execute("docker run -tid --name=node busybox")
-            host.calicoctl("profile add TEST_GROUP")
-
-            # Use the `container add` command instead of passing a CALICO_IP on
-            # container creation. Note this no longer needs DOCKER_HOST
-            # specified.
-            host.calicoctl("container add node 192.168.1.1")
-            host.calicoctl("profile TEST_GROUP member add node")
-
-=======
             node = host.create_workload("node")
             host.calicoctl("profile add TEST_GROUP")
 
@@ -33,7 +21,6 @@
             host.calicoctl("container add %s 192.168.1.1" % node.name)
             host.calicoctl("profile TEST_GROUP member add %s" % node.name)
 
->>>>>>> f4627a79
             # Wait for felix to program down the route.
             check_route = partial(host.execute,
                                   "ip route | grep '192\.168\.1\.1'")
