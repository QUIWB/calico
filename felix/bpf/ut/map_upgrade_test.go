// Copyright (c) 2022 Tigera, Inc. All rights reserved.
//
// Licensed under the Apache License, Version 2.0 (the "License");
// you may not use this file except in compliance with the License.
// You may obtain a copy of the License at
//
//     http://www.apache.org/licenses/LICENSE-2.0
//
// Unless required by applicable law or agreed to in writing, software
// distributed under the License is distributed on an "AS IS" BASIS,
// WITHOUT WARRANTIES OR CONDITIONS OF ANY KIND, either express or implied.
// See the License for the specific language governing permissions and
// limitations under the License.

package ut_test

import (
	"os"
	"testing"

	"net"
	"time"

	. "github.com/onsi/gomega"

	"github.com/projectcalico/calico/felix/bpf"
	"github.com/projectcalico/calico/felix/bpf/conntrack"
	conntrackv2 "github.com/projectcalico/calico/felix/bpf/conntrack/v2"
	mock "github.com/projectcalico/calico/felix/bpf/mock/multiversion"
	v2 "github.com/projectcalico/calico/felix/bpf/mock/multiversion/v2"
	v3 "github.com/projectcalico/calico/felix/bpf/mock/multiversion/v3"
	v4 "github.com/projectcalico/calico/felix/bpf/mock/multiversion/v4"
	v5 "github.com/projectcalico/calico/felix/bpf/mock/multiversion/v5"
)

const key = 0xdeadbeef
const val = 0xa0b1c2d3

func deleteMap(bpfMap bpf.Map) {
	bpfMap.(*bpf.PinnedMap).Close()
	os.Remove(bpfMap.Path())
}

func TestMapUpgradeV2ToV3(t *testing.T) {
	RegisterTestingT(t)
	mc := &bpf.MapContext{}
	mockMapv2 := mock.MapV2(mc)
	err := mockMapv2.EnsureExists()
	Expect(err).NotTo(HaveOccurred())

	k := v2.NewKey(key)
	v := v2.NewValue(val)

	err = mockMapv2.Update(k.AsBytes(), v.AsBytes())
	Expect(err).NotTo(HaveOccurred())

	mockMapv3 := mock.MapV3(mc)
	err = mockMapv3.EnsureExists()
	Expect(err).NotTo(HaveOccurred())

	k3 := v3.NewKey(key)
	v3 := v3.NewValue(val)
	val, err := mockMapv3.Get(k3.AsBytes())
	Expect(err).NotTo(HaveOccurred())
	Expect(val).To(Equal(v3.AsBytes()))
	deleteMap(mockMapv2)
	deleteMap(mockMapv3)
}

func TestMapUpgradeV2ToV4(t *testing.T) {
	RegisterTestingT(t)
	mc := &bpf.MapContext{}
	mockMapv2 := mock.MapV2(mc)
	err := mockMapv2.EnsureExists()
	Expect(err).NotTo(HaveOccurred())

	k := v2.NewKey(key)
	v := v2.NewValue(val)

	err = mockMapv2.Update(k.AsBytes(), v.AsBytes())
	Expect(err).NotTo(HaveOccurred())

	mockMapv4 := mock.MapV4(mc)
	err = mockMapv4.EnsureExists()
	Expect(err).NotTo(HaveOccurred())

	k4 := v4.NewKey(key)
	v4 := v4.NewValue(val)
	val, err := mockMapv4.Get(k4.AsBytes())
	Expect(err).NotTo(HaveOccurred())
	Expect(val).To(Equal(v4.AsBytes()))
	deleteMap(mockMapv2)
	deleteMap(mockMapv4)
}

func TestMapUpgradeV2ToV5(t *testing.T) {
	RegisterTestingT(t)
	mc := &bpf.MapContext{}
	mockMapv2 := mock.MapV2(mc)
	err := mockMapv2.EnsureExists()
	Expect(err).NotTo(HaveOccurred())

	k := v2.NewKey(key)
	v := v2.NewValue(val)

	err = mockMapv2.Update(k.AsBytes(), v.AsBytes())
	Expect(err).NotTo(HaveOccurred())

	mockMapv5 := mock.MapV5(mc)
	err = mockMapv5.EnsureExists()
	Expect(err).NotTo(HaveOccurred())

	k5 := v5.NewKey(key)
	v5 := v5.NewValue(val)
	val, err := mockMapv5.Get(k5.AsBytes())
	Expect(err).NotTo(HaveOccurred())
	Expect(val).To(Equal(v5.AsBytes()))
	deleteMap(mockMapv2)
	deleteMap(mockMapv5)
}

func TestMapUpgradeV3ToV5(t *testing.T) {
	RegisterTestingT(t)
	mc := &bpf.MapContext{}
	mockMapv3 := mock.MapV3(mc)
	err := mockMapv3.EnsureExists()
	Expect(err).NotTo(HaveOccurred())

	k := v3.NewKey(key)
	v := v3.NewValue(val)

	err = mockMapv3.Update(k.AsBytes(), v.AsBytes())
	Expect(err).NotTo(HaveOccurred())

	mockMapv5 := mock.MapV5(mc)
	err = mockMapv5.EnsureExists()
	Expect(err).NotTo(HaveOccurred())

	k5 := v5.NewKey(key)
	v5 := v5.NewValue(val)
	val, err := mockMapv5.Get(k5.AsBytes())
	Expect(err).NotTo(HaveOccurred())
	Expect(val).To(Equal(v5.AsBytes()))
	deleteMap(mockMapv3)
	deleteMap(mockMapv5)
}

func TestMapUpgradeV5ToV3(t *testing.T) {
	RegisterTestingT(t)
	mc := &bpf.MapContext{}
	mockMapv5 := mock.MapV5(mc)
	err := mockMapv5.EnsureExists()
	Expect(err).NotTo(HaveOccurred())

	mockMapv3 := mock.MapV3(mc)
	err = mockMapv3.EnsureExists()
	Expect(err).To(HaveOccurred())
	deleteMap(mockMapv5)
<<<<<<< HEAD
}

func TestCtMapUpgradeWithNATFwdEntries(t *testing.T) {
	RegisterTestingT(t)
	ctMap.(*bpf.PinnedMap).Close()
	os.Remove(ctMap.Path())
	mc := &bpf.MapContext{}
	// create version 2 map
	ctMapV2 := conntrack.MapV2(mc)
	err := ctMapV2.EnsureExists()
	Expect(err).NotTo(HaveOccurred(), "Failed to create version2 ct map")

	created := time.Duration(1)
	lastSeen := time.Duration(2)
	flags := conntrack.FlagNATOut | conntrack.FlagSkipFIB
	k := conntrackv2.NewKey(1, net.ParseIP("10.0.0.1"), 0, net.ParseIP("10.0.0.2"), 0)
	revKey := conntrackv2.NewKey(1, net.ParseIP("10.0.0.2"), 0, net.ParseIP("10.0.0.3"), 0)
	v := conntrackv2.NewValueNATForward(created, lastSeen, flags, revKey)
	v.SetNATSport(uint16(4000))
	err = ctMapV2.Update(k.AsBytes(), v[:])
	Expect(err).NotTo(HaveOccurred())

	ctMapMemV2, err := conntrackv2.LoadMapMem(ctMapV2)
	Expect(err).NotTo(HaveOccurred())

	ctMapV3 := conntrack.Map(mc)
	err = ctMapV3.EnsureExists()
	Expect(err).NotTo(HaveOccurred(), "Failed to create ct map")

	ctMapMemV3 := saveCTMap(ctMapV3)
	Expect(len(ctMapMemV3)).To(Equal(len(ctMapMemV2)))

	k3 := conntrack.NewKey(1, net.ParseIP("10.0.0.1"), 0, net.ParseIP("10.0.0.2"), 0)
	value3 := ctMapMemV3[k3]

	revKey3 := conntrack.NewKey(1, net.ParseIP("10.0.0.2"), 0, net.ParseIP("10.0.0.3"), 0)
	Expect(value3.Created()).To(Equal(int64(1)))
	Expect(value3.LastSeen()).To(Equal(int64(2)))
	Expect(value3.Flags()).To(Equal(flags))
	Expect(value3.ReverseNATKey()).To(Equal(revKey3))
	Expect(value3.NATSPort()).To(Equal(uint16(4000)))

	ctMapV2.(*bpf.PinnedMap).Close()
	ctMapV3.(*bpf.PinnedMap).Close()

	os.Remove(ctMapV2.Path())
	os.Remove(ctMapV3.Path())
	for _, m := range allMaps {
		err := m.EnsureExists()
		Expect(err).NotTo(HaveOccurred())
	}
}

func TestCtMapUpgradeWithNATRevEntries(t *testing.T) {
	RegisterTestingT(t)
	ctMap.(*bpf.PinnedMap).Close()
	os.Remove(ctMap.Path())
	mc := &bpf.MapContext{}
	// create version 2 map
	ctMapV2 := conntrack.MapV2(mc)
	err := ctMapV2.EnsureExists()
	Expect(err).NotTo(HaveOccurred(), "Failed to create version2 ct map")

	var created, lastSeen time.Duration
	flags := conntrack.FlagNATOut | conntrack.FlagSkipFIB
	tunIP := net.IP{20, 0, 0, 1}
	origIP := net.IP{30, 0, 0, 1}
	origPort := uint16(4000)
	origSport := uint16(5000)
	k := conntrackv2.NewKey(1, net.ParseIP("10.0.0.1"), 0, net.ParseIP("10.0.0.2"), 0)
	created = time.Duration(1)
	lastSeen = time.Duration(2)
	seqNoAB := uint32(1000)
	ifIndexAB := uint32(2000)
	seqNoBA := uint32(1001)
	ifIndexBA := uint32(2001)
	legAB := conntrackv2.Leg{Seqno: seqNoAB, SynSeen: true, AckSeen: false, FinSeen: true, RstSeen: false, Whitelisted: true, Opener: false, Ifindex: ifIndexAB}
	legBA := conntrackv2.Leg{Seqno: seqNoBA, SynSeen: false, AckSeen: true, FinSeen: false, RstSeen: true, Whitelisted: false, Opener: true, Ifindex: ifIndexBA}
	v := conntrackv2.NewValueNATReverse(created, lastSeen, flags, legAB, legBA, tunIP, origIP, uint16(origPort))
	v.SetOrigSport(origSport)
	err = ctMapV2.Update(k.AsBytes(), v[:])
	Expect(err).NotTo(HaveOccurred())

	ctMapMemV2, err := conntrackv2.LoadMapMem(ctMapV2)
	Expect(err).NotTo(HaveOccurred())

	ctMapV3 := conntrack.Map(mc)
	err = ctMapV3.EnsureExists()
	Expect(err).NotTo(HaveOccurred(), "Failed to create ct map")

	ctMapMemV3 := saveCTMap(ctMapV3)
	Expect(len(ctMapMemV3)).To(Equal(len(ctMapMemV2)))

	k3 := conntrack.NewKey(1, net.ParseIP("10.0.0.1"), 0, net.ParseIP("10.0.0.2"), 0)
	value3 := ctMapMemV3[k3]
	Expect(value3.OrigIP()).To(Equal(origIP))
	data := value3.Data()
	Expect(data.TunIP).To(Equal(tunIP))
	Expect(value3.OrigPort()).To(Equal(origPort))
	Expect(value3.OrigSPort()).To(Equal(origSport))
	ctMapV2.(*bpf.PinnedMap).Close()
	ctMapV3.(*bpf.PinnedMap).Close()

	os.Remove(ctMapV2.Path())
	os.Remove(ctMapV3.Path())
	for _, m := range allMaps {
		err := m.EnsureExists()
		Expect(err).NotTo(HaveOccurred())
	}
}

func TestCtMapUpgradeWithNormalEntries(t *testing.T) {
	RegisterTestingT(t)
	ctMap.(*bpf.PinnedMap).Close()
	os.Remove(ctMap.Path())

	mc := &bpf.MapContext{}
	// create version 2 map
	ctMapV2 := conntrack.MapV2(mc)
	err := ctMapV2.EnsureExists()
	Expect(err).NotTo(HaveOccurred(), "Failed to create version2 ct map")

	var created, lastSeen time.Duration
	flags := conntrack.FlagNATOut | conntrack.FlagSkipFIB
	for n := 0; n < 2; n++ {
		k := conntrackv2.NewKey(1, net.ParseIP("10.0.0.1"), uint16(n), net.ParseIP("10.0.0.2"), uint16(n>>16))
		created = time.Duration(1 + int64(n))
		lastSeen = time.Duration(2 + int64(n))
		seqNoAB := 1000 + uint32(n)
		ifIndexAB := 2000 + uint32(n)
		seqNoBA := 1001 + uint32(n)
		ifIndexBA := 2001 + uint32(n)
		legAB := conntrackv2.Leg{Seqno: seqNoAB, SynSeen: true, AckSeen: false, FinSeen: true, RstSeen: false, Whitelisted: true, Opener: false, Ifindex: ifIndexAB}
		legBA := conntrackv2.Leg{Seqno: seqNoBA, SynSeen: false, AckSeen: true, FinSeen: false, RstSeen: true, Whitelisted: false, Opener: true, Ifindex: ifIndexBA}
		v := conntrackv2.NewValueNormal(created, lastSeen, flags, legAB, legBA)
		err := ctMapV2.Update(k.AsBytes(), v[:])
		Expect(err).NotTo(HaveOccurred())
	}

	ctMapMemV2, err := conntrackv2.LoadMapMem(ctMapV2)
	Expect(err).NotTo(HaveOccurred())

	ctMapV3 := conntrack.Map(mc)
	err = ctMapV3.EnsureExists()
	Expect(err).NotTo(HaveOccurred(), "Failed to create ct map")

	ctMapMemV3 := saveCTMap(ctMapV3)
	Expect(len(ctMapMemV3)).To(Equal(len(ctMapMemV2)))

	for n := 0; n < 2; n++ {
		k := conntrack.NewKey(1, net.ParseIP("10.0.0.1"), uint16(n), net.ParseIP("10.0.0.2"), uint16(n>>16))
		value := ctMapMemV3[k]
		Expect(value.Created()).To(Equal(1 + int64(n)))
		Expect(value.LastSeen()).To(Equal(2 + int64(n)))
		Expect(value.Flags()).To(Equal(flags))
		legAB := value.Data().A2B
		legBA := value.Data().B2A
		Expect(legAB.Bytes).To(Equal(uint64(0)))
		Expect(legAB.Packets).To(Equal(uint32(0)))
		Expect(legAB.Seqno).To(Equal(uint32(1000 + n)))
		Expect(legAB.Ifindex).To(Equal(uint32(2000 + n)))
		Expect(legAB.SynSeen).To(Equal(true))
		Expect(legAB.FinSeen).To(Equal(true))
		Expect(legAB.RstSeen).To(Equal(false))
		Expect(legAB.AckSeen).To(Equal(false))
		Expect(legAB.Whitelisted).To(Equal(true))
		Expect(legAB.Opener).To(Equal(false))

		Expect(legBA.Bytes).To(Equal(uint64(0)))
		Expect(legBA.Packets).To(Equal(uint32(0)))
		Expect(legBA.Seqno).To(Equal(uint32(1001 + n)))
		Expect(legBA.Ifindex).To(Equal(uint32(2001 + n)))
		Expect(legBA.SynSeen).To(Equal(false))
		Expect(legBA.FinSeen).To(Equal(false))
		Expect(legBA.RstSeen).To(Equal(true))
		Expect(legBA.AckSeen).To(Equal(true))
		Expect(legBA.Whitelisted).To(Equal(false))
		Expect(legBA.Opener).To(Equal(true))
	}

	ctMapV2.(*bpf.PinnedMap).Close()
	ctMapV3.(*bpf.PinnedMap).Close()

	os.Remove(ctMapV2.Path())
	os.Remove(ctMapV3.Path())
	for _, m := range allMaps {
		err := m.EnsureExists()
		Expect(err).NotTo(HaveOccurred())
	}
=======
	deleteMap(mockMapv3)
}

func TestMapUpgradeWithDeltaEntries(t *testing.T) {
	RegisterTestingT(t)
	mc := &bpf.MapContext{}
	mockMapv2 := mock.MapV2(mc)
	err := mockMapv2.EnsureExists()
	Expect(err).NotTo(HaveOccurred())

	k := v2.NewKey(key)
	v := v2.NewValue(val)

	err = mockMapv2.Update(k.AsBytes(), v.AsBytes())
	Expect(err).NotTo(HaveOccurred())

	mockMapv5 := mock.MapV5(mc)
	err = mockMapv5.EnsureExists()
	Expect(err).NotTo(HaveOccurred())

	k5 := v5.NewKey(key)
	val5 := v5.NewValue(val)
	val, err := mockMapv5.Get(k5.AsBytes())
	Expect(err).NotTo(HaveOccurred())
	Expect(val).To(Equal(val5.AsBytes()))

	// update v2 map with new k,v pairs
	for i := 0; i < 10; i++ {
		k = v2.NewKey(0x1234 + uint32(i))
		v = v2.NewValue(0x4568 + uint32(i))
		err = mockMapv2.Update(k.AsBytes(), v.AsBytes())
		Expect(err).NotTo(HaveOccurred())
	}

	// update the value for the old entry
	k = v2.NewKey(key)
	v = v2.NewValue(uint32(0xabcddead))
	err = mockMapv2.Update(k.AsBytes(), v.AsBytes())
	Expect(err).NotTo(HaveOccurred())

	err = mockMapv5.CopyDeltaFromOldMap()
	Expect(err).NotTo(HaveOccurred())

	val, err = mockMapv5.Get(k5.AsBytes())
	val5 = v5.NewValue(uint32(0xabcddead))
	Expect(err).NotTo(HaveOccurred())
	Expect(val).To(Equal(val5.AsBytes()))

	for i := 0; i < 10; i++ {
		k5 = v5.NewKey(0x1234 + uint32(i))
		val5 = v5.NewValue(0x4568 + uint32(i))
		val, err = mockMapv5.Get(k5.AsBytes())
		Expect(err).NotTo(HaveOccurred())
		Expect(val).To(Equal(val5.AsBytes()))
	}

	deleteMap(mockMapv2)
	deleteMap(mockMapv5)
>>>>>>> 92a183a6
}<|MERGE_RESOLUTION|>--- conflicted
+++ resolved
@@ -156,7 +156,64 @@
 	err = mockMapv3.EnsureExists()
 	Expect(err).To(HaveOccurred())
 	deleteMap(mockMapv5)
-<<<<<<< HEAD
+	deleteMap(mockMapv3)
+}
+
+func TestMapUpgradeWithDeltaEntries(t *testing.T) {
+	RegisterTestingT(t)
+	mc := &bpf.MapContext{}
+	mockMapv2 := mock.MapV2(mc)
+	err := mockMapv2.EnsureExists()
+	Expect(err).NotTo(HaveOccurred())
+
+	k := v2.NewKey(key)
+	v := v2.NewValue(val)
+
+	err = mockMapv2.Update(k.AsBytes(), v.AsBytes())
+	Expect(err).NotTo(HaveOccurred())
+
+	mockMapv5 := mock.MapV5(mc)
+	err = mockMapv5.EnsureExists()
+	Expect(err).NotTo(HaveOccurred())
+
+	k5 := v5.NewKey(key)
+	val5 := v5.NewValue(val)
+	val, err := mockMapv5.Get(k5.AsBytes())
+	Expect(err).NotTo(HaveOccurred())
+	Expect(val).To(Equal(val5.AsBytes()))
+
+	// update v2 map with new k,v pairs
+	for i := 0; i < 10; i++ {
+		k = v2.NewKey(0x1234 + uint32(i))
+		v = v2.NewValue(0x4568 + uint32(i))
+		err = mockMapv2.Update(k.AsBytes(), v.AsBytes())
+		Expect(err).NotTo(HaveOccurred())
+	}
+
+	// update the value for the old entry
+	k = v2.NewKey(key)
+	v = v2.NewValue(uint32(0xabcddead))
+	err = mockMapv2.Update(k.AsBytes(), v.AsBytes())
+	Expect(err).NotTo(HaveOccurred())
+
+	err = mockMapv5.CopyDeltaFromOldMap()
+	Expect(err).NotTo(HaveOccurred())
+
+	val, err = mockMapv5.Get(k5.AsBytes())
+	val5 = v5.NewValue(uint32(0xabcddead))
+	Expect(err).NotTo(HaveOccurred())
+	Expect(val).To(Equal(val5.AsBytes()))
+
+	for i := 0; i < 10; i++ {
+		k5 = v5.NewKey(0x1234 + uint32(i))
+		val5 = v5.NewValue(0x4568 + uint32(i))
+		val, err = mockMapv5.Get(k5.AsBytes())
+		Expect(err).NotTo(HaveOccurred())
+		Expect(val).To(Equal(val5.AsBytes()))
+	}
+
+	deleteMap(mockMapv2)
+	deleteMap(mockMapv5)
 }
 
 func TestCtMapUpgradeWithNATFwdEntries(t *testing.T) {
@@ -346,64 +403,4 @@
 		err := m.EnsureExists()
 		Expect(err).NotTo(HaveOccurred())
 	}
-=======
-	deleteMap(mockMapv3)
-}
-
-func TestMapUpgradeWithDeltaEntries(t *testing.T) {
-	RegisterTestingT(t)
-	mc := &bpf.MapContext{}
-	mockMapv2 := mock.MapV2(mc)
-	err := mockMapv2.EnsureExists()
-	Expect(err).NotTo(HaveOccurred())
-
-	k := v2.NewKey(key)
-	v := v2.NewValue(val)
-
-	err = mockMapv2.Update(k.AsBytes(), v.AsBytes())
-	Expect(err).NotTo(HaveOccurred())
-
-	mockMapv5 := mock.MapV5(mc)
-	err = mockMapv5.EnsureExists()
-	Expect(err).NotTo(HaveOccurred())
-
-	k5 := v5.NewKey(key)
-	val5 := v5.NewValue(val)
-	val, err := mockMapv5.Get(k5.AsBytes())
-	Expect(err).NotTo(HaveOccurred())
-	Expect(val).To(Equal(val5.AsBytes()))
-
-	// update v2 map with new k,v pairs
-	for i := 0; i < 10; i++ {
-		k = v2.NewKey(0x1234 + uint32(i))
-		v = v2.NewValue(0x4568 + uint32(i))
-		err = mockMapv2.Update(k.AsBytes(), v.AsBytes())
-		Expect(err).NotTo(HaveOccurred())
-	}
-
-	// update the value for the old entry
-	k = v2.NewKey(key)
-	v = v2.NewValue(uint32(0xabcddead))
-	err = mockMapv2.Update(k.AsBytes(), v.AsBytes())
-	Expect(err).NotTo(HaveOccurred())
-
-	err = mockMapv5.CopyDeltaFromOldMap()
-	Expect(err).NotTo(HaveOccurred())
-
-	val, err = mockMapv5.Get(k5.AsBytes())
-	val5 = v5.NewValue(uint32(0xabcddead))
-	Expect(err).NotTo(HaveOccurred())
-	Expect(val).To(Equal(val5.AsBytes()))
-
-	for i := 0; i < 10; i++ {
-		k5 = v5.NewKey(0x1234 + uint32(i))
-		val5 = v5.NewValue(0x4568 + uint32(i))
-		val, err = mockMapv5.Get(k5.AsBytes())
-		Expect(err).NotTo(HaveOccurred())
-		Expect(val).To(Equal(val5.AsBytes()))
-	}
-
-	deleteMap(mockMapv2)
-	deleteMap(mockMapv5)
->>>>>>> 92a183a6
 }