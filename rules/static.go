// Copyright (c) 2016-2017 Tigera, Inc. All rights reserved.
//
// Licensed under the Apache License, Version 2.0 (the "License");
// you may not use this file except in compliance with the License.
// You may obtain a copy of the License at
//
//     http://www.apache.org/licenses/LICENSE-2.0
//
// Unless required by applicable law or agreed to in writing, software
// distributed under the License is distributed on an "AS IS" BASIS,
// WITHOUT WARRANTIES OR CONDITIONS OF ANY KIND, either express or implied.
// See the License for the specific language governing permissions and
// limitations under the License.

package rules

import (
	log "github.com/sirupsen/logrus"

	. "github.com/projectcalico/felix/iptables"
)

func (r *DefaultRuleRenderer) StaticFilterTableChains(ipVersion uint8) (chains []*Chain) {
	chains = append(chains, r.StaticFilterForwardChains()...)
	chains = append(chains, r.StaticFilterInputChains(ipVersion)...)
	chains = append(chains, r.StaticFilterOutputChains()...)
	return
}

const (
	ProtoIPIP   = 4
	ProtoICMPv6 = 58
)

func (r *DefaultRuleRenderer) StaticFilterInputChains(ipVersion uint8) []*Chain {
	return []*Chain{
		r.filterInputChain(ipVersion),
		r.filterWorkloadToHostChain(ipVersion),
		r.failsafeInChain(),
	}
}

func (r *DefaultRuleRenderer) acceptAlreadyAccepted() []Rule {
	return []Rule{
		{
			Match:  Match().MarkSet(r.IptablesMarkAccept),
			Action: r.filterAllowAction,
		},
	}
}

func (r *DefaultRuleRenderer) filterInputChain(ipVersion uint8) *Chain {
	var inputRules []Rule

	// Accept immediately if we've already accepted this packet in the raw or mangle table.
	inputRules = append(inputRules, r.acceptAlreadyAccepted()...)

	if ipVersion == 4 && r.IPIPEnabled {
		// IPIP is enabled, filter incoming IPIP packets to ensure they come from a
		// recognised host.  We use the protocol number rather than its name because the
		// name is not guaranteed to be known by the kernel.
		match := Match().ProtocolNum(ProtoIPIP).
			NotSourceIPSet(r.IPSetConfigV4.NameForMainIPSet(IPSetIDAllHostIPs))
		inputRules = append(inputRules, Rule{
			Match:   match,
			Action:  DropAction{},
			Comment: "Drop IPIP packets from non-Calico hosts",
		})
	}

	// Apply our policy to packets coming from workload endpoints.
	for _, prefix := range r.WorkloadIfacePrefixes {
		log.WithField("ifacePrefix", prefix).Debug("Adding workload match rules")
		ifaceMatch := prefix + "+"
		inputRules = append(inputRules, Rule{
			Match:  Match().InInterface(ifaceMatch),
			Action: GotoAction{Target: ChainWorkloadToHost},
		})
	}

	// Apply host endpoint policy.
	inputRules = append(inputRules,
		Rule{
			Action: ClearMarkAction{Mark: r.allCalicoMarkBits()},
		},
		Rule{
			Action: JumpAction{Target: ChainDispatchFromHostEndpoint},
		},
		Rule{
			Match:   Match().MarkSet(r.IptablesMarkAccept),
			Action:  r.filterAllowAction,
			Comment: "Host endpoint policy accepted packet.",
		},
	)

	return &Chain{
		Name:  ChainFilterInput,
		Rules: inputRules,
	}
}

func (r *DefaultRuleRenderer) filterWorkloadToHostChain(ipVersion uint8) *Chain {
	var rules []Rule

	// For IPv6, we need to white-list certain ICMP traffic from workloads in order to to act
	// as a router.  Note: we do this before the policy chains, so we're bypassing the egress
	// rules for this traffic.  While that might be unexpected, it makes sure that the user
	// doesn't cut off their own connectivity in subtle ways that they shouldn't have to worry
	// about.
	//
	// - 130: multicast listener query.
	// - 131: multicast listener report.
	// - 132: multicast listener done.
	// - 133: router solicitation, which an endpoint uses to request
	//        configuration information rather than waiting for an
	//        unsolicited router advertisement.
	// - 135: neighbor solicitation.
	// - 136: neighbor advertisement.
	if ipVersion == 6 {
		for _, icmpType := range []uint8{130, 131, 132, 133, 135, 136} {
			rules = append(rules, Rule{
				Match: Match().
					ProtocolNum(ProtoICMPv6).
					ICMPV6Type(icmpType),
				Action: r.filterAllowAction,
			})
		}
	}

	if r.OpenStackSpecialCasesEnabled {
		log.Info("Adding OpenStack special-case rules.")
		if ipVersion == 4 && r.OpenStackMetadataIP != nil {
			// For OpenStack compatibility, we support a special-case to allow incoming traffic
			// to the OpenStack metadata IP/port.
			// TODO(smc) Long-term, it'd be nice if the OpenStack plugin programmed a policy to
			// do this instead.
			log.WithField("ip", r.OpenStackMetadataIP).Info(
				"OpenStack metadata IP specified, installing whitelist rule.")
			rules = append(rules, Rule{
				Match: Match().
					Protocol("tcp").
					DestNet(r.OpenStackMetadataIP.String()).
					DestPorts(r.OpenStackMetadataPort),
				Action: AcceptAction{},
			})
		}

		// Again, for OpenStack compatibility, white-list certain protocols.
		// TODO(smc) Long-term, it'd be nice if the OpenStack plugin programmed a policy to
		// do this instead.
		dhcpSrcPort := uint16(68)
		dhcpDestPort := uint16(67)
		if ipVersion == 6 {
			dhcpSrcPort = uint16(546)
			dhcpDestPort = uint16(547)
		}
		dnsDestPort := uint16(53)
		rules = append(rules,
			Rule{
				Match: Match().
					Protocol("udp").
					SourcePorts(dhcpSrcPort).
					DestPorts(dhcpDestPort),
				Action: AcceptAction{},
			},
			Rule{
				Match: Match().
					Protocol("udp").
					DestPorts(dnsDestPort),
				Action: AcceptAction{},
			},
		)
	}

	// Now send traffic to the policy chains to apply the egress policy.
	rules = append(rules, Rule{
		Action: JumpAction{Target: ChainFromWorkloadDispatch},
	})

	// If the dispatch chain accepts the packet, it returns to us here.  Apply the configured
	// action.  Note: we may have done work above to allow the packet and then end up dropping
	// it here.  We can't optimize that away because there may be other rules (such as log
	// rules in the policy).
	for _, action := range r.inputAcceptActions {
		rules = append(rules, Rule{
			Action:  action,
			Comment: "Configured DefaultEndpointToHostAction",
		})
	}

	return &Chain{
		Name:  ChainWorkloadToHost,
		Rules: rules,
	}
}

func (r *DefaultRuleRenderer) failsafeInChain() *Chain {
	rules := []Rule{}

	for _, protoPort := range r.Config.FailsafeInboundHostPorts {
		rules = append(rules, Rule{
			Match: Match().
				Protocol(protoPort.Protocol).
				DestPorts(protoPort.Port),
			Action: AcceptAction{},
		})
	}

	return &Chain{
		Name:  ChainFailsafeIn,
		Rules: rules,
	}
}

func (r *DefaultRuleRenderer) failsafeOutChain() *Chain {
	rules := []Rule{}

	for _, protoPort := range r.Config.FailsafeOutboundHostPorts {
		rules = append(rules, Rule{
			Match: Match().
				Protocol(protoPort.Protocol).
				DestPorts(protoPort.Port),
			Action: AcceptAction{},
		})
	}

	return &Chain{
		Name:  ChainFailsafeOut,
		Rules: rules,
	}
}

func (r *DefaultRuleRenderer) StaticFilterForwardChains() []*Chain {
	rules := []Rule{}

	// Rules for filter forward chains dispatches the packet to our dispatch chains if it is going
	// to/from an interface that we're responsible for.  Note: the dispatch chains represent "allow"
	// by returning to this chain for further processing; this is required to handle traffic that
	// is going between endpoints on the same host.  In that case we need to apply the egress policy
	// for one endpoint and the ingress policy for the other.
	//
	// Packets will be accepted if they passed through both workload and host endpoint policy
	// and were returned.

	// Jump to from-host-endpoint dispatch chains.
	rules = append(rules,
		Rule{
			// we're clearing all our mark bits to minimise non-determinism caused by rules in other chains.
			// We exclude the accept bit because we use that to communicate from the raw/pre-dnat chains.
			Action: ClearMarkAction{Mark: r.allCalicoMarkBits() &^ r.IptablesMarkAccept},
		},
		Rule{
			// Apply forward policy for the incoming Host endpoint if accept bit is clear which means the packet
			// was not accepted in a previous raw or pre-DNAT chain.
			Match:  Match().MarkClear(r.IptablesMarkAccept),
			Action: JumpAction{Target: ChainDispatchFromHostEndPointForward},
		},
	)

	// Jump to workload dispatch chains.
	for _, prefix := range r.WorkloadIfacePrefixes {
		log.WithField("ifacePrefix", prefix).Debug("Adding workload match rules")
		ifaceMatch := prefix + "+"
		rules = append(rules,
			Rule{
				Match:  Match().InInterface(ifaceMatch),
				Action: JumpAction{Target: ChainFromWorkloadDispatch},
			},
			Rule{
				Match:  Match().OutInterface(ifaceMatch),
				Action: JumpAction{Target: ChainToWorkloadDispatch},
			},
		)
	}

<<<<<<< HEAD
	// Accept if everything above passed.
	for _, prefix := range r.WorkloadIfacePrefixes {
		log.WithField("ifacePrefix", prefix).Debug("Adding workload match rules")
		ifaceMatch := prefix + "+"
		rules = append(rules,
			Rule{
				Match:  Match().InInterface(ifaceMatch),
				Action: r.filterAllowAction,
			},
			Rule{
				Match:  Match().OutInterface(ifaceMatch),
				Action: r.filterAllowAction,
			},
		)
	}

	// If we get here, the packet is not going to or from a workload, and we are in the FORWARD
	// chain, so we know that the packet is being forwarded from one host interface to another.
	// In this scenario we generally apply any normal host endpoint policy that is configured,
	// for both the incoming and outgoing interfaces; this allows Calico to police traffic
	// flowing through a NAT gateway or router.  However, the packet may have already been
	// marked as accepted by untracked or pre-DNAT policy for the incoming host endpoint.  In
	// that case we skip any normal policy for the incoming host endpoint.
=======
	// Jump to to-host-endpoint dispatch chains.
>>>>>>> 62f215ec
	rules = append(rules,
		Rule{
			// Apply forward policy for the outgoing host endpoint.
			Action: JumpAction{Target: ChainDispatchToHostEndpointForward},
		},
	)

	// Accept packet if policies above set ACCEPT mark.
	rules = append(rules,
		Rule{
			Match:   Match().MarkSet(r.IptablesMarkAccept),
			Action:  r.filterAllowAction,
			Comment: "Policy explicitly accepted packet.",
		},
	)

	return []*Chain{{
		Name:  ChainFilterForward,
		Rules: rules,
	}}
}

func (r *DefaultRuleRenderer) StaticFilterOutputChains() []*Chain {
	return []*Chain{
		r.filterOutputChain(),
		r.failsafeOutChain(),
	}
}

func (r *DefaultRuleRenderer) filterOutputChain() *Chain {
	rules := []Rule{}

	// Accept immediately if we've already accepted this packet in the raw or mangle table.
	rules = append(rules, r.acceptAlreadyAccepted()...)

	// We don't currently police host -> endpoint according to the endpoint's ingress policy.
	// That decision is based on pragmatism; it's generally very useful to be able to contact
	// any local workload from the host and policing the traffic doesn't really protect
	// against host compromise.  If a host is compromised, then the rules could be removed!
	// However, we do apply policy to workload ingress traffic if it belongs to an IPVS connection.
	for _, prefix := range r.WorkloadIfacePrefixes {
		// If the packet is going to a workload endpoint, apply workload ingress policy if traffic
		// belongs to an IPVS connection and return at the end.
		log.WithField("ifacePrefix", prefix).Debug("Adding workload match rules")
		ifaceMatch := prefix + "+"
		rules = append(rules,
			Rule{
				Match:  Match().OutInterface(ifaceMatch).IPVSConnection(),
				Action: JumpAction{Target: ChainToWorkloadDispatch},
			},
			Rule{
				Match:  Match().OutInterface(ifaceMatch),
				Action: ReturnAction{},
			},
		)
	}

	// If we reach here, the packet is not going to a workload so it must be going to a
	// host endpoint.

	// Apply host endpoint policy.
	rules = append(rules,
		Rule{
			Action: ClearMarkAction{Mark: r.allCalicoMarkBits()},
		},
		Rule{
			Action: JumpAction{Target: ChainDispatchToHostEndpoint},
		},
		Rule{
			Match:   Match().MarkSet(r.IptablesMarkAccept),
			Action:  r.filterAllowAction,
			Comment: "Host endpoint policy accepted packet.",
		},
	)

	return &Chain{
		Name:  ChainFilterOutput,
		Rules: rules,
	}
}

func (r *DefaultRuleRenderer) StaticNATTableChains(ipVersion uint8) (chains []*Chain) {
	chains = append(chains, r.StaticNATPreroutingChains(ipVersion)...)
	chains = append(chains, r.StaticNATPostroutingChains(ipVersion)...)
	chains = append(chains, r.StaticNATOutputChains(ipVersion)...)
	return
}

func (r *DefaultRuleRenderer) StaticNATPreroutingChains(ipVersion uint8) []*Chain {
	rules := []Rule{
		{
			Action: JumpAction{Target: ChainFIPDnat},
		},
	}

	if ipVersion == 4 && r.OpenStackSpecialCasesEnabled && r.OpenStackMetadataIP != nil {
		rules = append(rules, Rule{
			Match: Match().
				Protocol("tcp").
				DestPorts(80).
				DestNet("169.254.169.254/32"),
			Action: DNATAction{
				DestAddr: r.OpenStackMetadataIP.String(),
				DestPort: r.OpenStackMetadataPort,
			},
		})
	}

	return []*Chain{{
		Name:  ChainNATPrerouting,
		Rules: rules,
	}}
}

func (r *DefaultRuleRenderer) StaticNATPostroutingChains(ipVersion uint8) []*Chain {
	rules := []Rule{
		{
			Action: JumpAction{Target: ChainFIPSnat},
		},
		{
			Action: JumpAction{Target: ChainNATOutgoing},
		},
	}
	if ipVersion == 4 && r.IPIPEnabled && len(r.IPIPTunnelAddress) > 0 {
		// Add a rule to catch packets that are being sent down the IPIP tunnel from an
		// incorrect local IP address of the host and NAT them to use the tunnel IP as its
		// source.  This happens if:
		//
		// - the user explicitly binds their socket to the wrong source IP accidentally
		// - the user sends traffic to, for example, a Kubernetes service IP, which is
		//   implemented via NAT instead of routing, leading the kernel to choose the
		//   wrong source IP.
		//
		// We NAT the source of the packet to use the tunnel IP.  We assume that
		// non-local IPs have been correctly routed.  Since Calico-assigned IPs are
		// non-local (because they're down a veth), they won't get caught by the rule.
		// Other remote sources will only reach the tunnel if they're being NATted
		// already (for example, a Kubernetes "NodePort").  The kernel will then
		// choose the correct source on its own.
		rules = append(rules, Rule{
			Match: Match().
				// Only match packets going out the tunnel.
				OutInterface("tunl0").
				// Match packets that don't have the correct source address.  This
				// matches local addresses (i.e. ones assigned to this host)
				// limiting the match to the output interface (which we matched
				// above as the tunnel).  Avoiding embedding the IP address lets
				// us use a static rule, which is easier to manage.
				NotSrcAddrType(AddrTypeLocal, true).
				// Only match if the IP is also some local IP on the box.  This
				// prevents us from matching packets from workloads, which are
				// remote as far as the routing table is concerned.
				SrcAddrType(AddrTypeLocal, false),
			Action: MasqAction{},
		})
	}
	return []*Chain{{
		Name:  ChainNATPostrouting,
		Rules: rules,
	}}
}

func (r *DefaultRuleRenderer) StaticNATOutputChains(ipVersion uint8) []*Chain {
	rules := []Rule{
		{
			Action: JumpAction{Target: ChainFIPDnat},
		},
	}

	return []*Chain{{
		Name:  ChainNATOutput,
		Rules: rules,
	}}
}

func (r *DefaultRuleRenderer) StaticMangleTableChains(ipVersion uint8) (chains []*Chain) {
	return []*Chain{
		r.failsafeInChain(),
		r.StaticManglePreroutingChain(ipVersion),
	}
}

func (r *DefaultRuleRenderer) StaticManglePreroutingChain(ipVersion uint8) *Chain {
	rules := []Rule{}

	// ACCEPT or RETURN immediately if packet matches an existing connection.  Note that we also
	// have a rule like this at the start of each pre-endpoint chain; the functional difference
	// with placing this rule here is that it will also apply to packets that may be unrelated
	// to Calico (i.e. not to or from Calico workloads, and not via Calico host endpoints).  We
	// think this is appropriate in the mangle table here - whereas we don't have a rule like
	// this in the filter table - because the mangle table is generally not used (except by us)
	// for dropping packets, so it is very unlikely that we would be circumventing someone
	// else's rule to drop a packet.  (And in that case, the user can configure
	// IptablesMangleAllowAction to be RETURN.)
	rules = append(rules,
		Rule{
			Match:  Match().ConntrackState("RELATED,ESTABLISHED"),
			Action: r.mangleAllowAction,
		},
	)

	// Or if we've already accepted this packet in the raw table.
	rules = append(rules,
		Rule{
			Match:  Match().MarkSet(r.IptablesMarkAccept),
			Action: r.mangleAllowAction,
		},
	)

	// If packet is from a workload interface, ACCEPT or RETURN immediately according to
	// IptablesMangleAllowAction (because pre-DNAT policy is only for host endpoints).
	for _, ifacePrefix := range r.WorkloadIfacePrefixes {
		rules = append(rules, Rule{
			Match:  Match().InInterface(ifacePrefix + "+"),
			Action: r.mangleAllowAction,
		})
	}

	// Now (=> not from a workload) dispatch to host endpoint chain for the incoming interface.
	rules = append(rules,
		Rule{
			Action: JumpAction{Target: ChainDispatchFromHostEndpoint},
		},
		// Following that...  If the packet was explicitly allowed by a pre-DNAT policy, it
		// will have MarkAccept set.  If the packet was denied, it will have been dropped
		// already.  If the incoming interface isn't one that we're policing, or the packet
		// isn't governed by any pre-DNAT policy on that interface, it will fall through to
		// here without any Calico bits set.

		// In the MarkAccept case, we ACCEPT or RETURN according to
		// IptablesMangleAllowAction.
		Rule{
			Match:   Match().MarkSet(r.IptablesMarkAccept),
			Action:  r.mangleAllowAction,
			Comment: "Host endpoint policy accepted packet.",
		},
	)

	return &Chain{
		Name:  ChainManglePrerouting,
		Rules: rules,
	}
}

func (r *DefaultRuleRenderer) StaticRawTableChains(ipVersion uint8) []*Chain {
	return []*Chain{
		r.failsafeInChain(),
		r.failsafeOutChain(),
		r.StaticRawPreroutingChain(ipVersion),
		r.StaticRawOutputChain(),
	}
}

func (r *DefaultRuleRenderer) StaticRawPreroutingChain(ipVersion uint8) *Chain {
	rules := []Rule{}

	// For safety, clear all our mark bits before we start.  (We could be in append mode and
	// another process' rules could have left the mark bit set.)
	rules = append(rules,
		Rule{Action: ClearMarkAction{Mark: r.allCalicoMarkBits()}},
	)

	// Set a mark on the packet if it's from a workload interface.
	markFromWorkload := r.IptablesMarkScratch0
	for _, ifacePrefix := range r.WorkloadIfacePrefixes {
		rules = append(rules, Rule{
			Match:  Match().InInterface(ifacePrefix + "+"),
			Action: SetMarkAction{Mark: markFromWorkload},
		})
	}

	if ipVersion == 6 {
		// Apply strict RPF check to packets from workload interfaces.  This prevents
		// workloads from spoofing their IPs.  Note: non-privileged containers can't
		// usually spoof but privileged containers and VMs can.
		//
		// We only do this for IPv6 because the IPv4 RPF check is handled via a sysctl.
		// In addition, the IPv4 check is complicated by the fact that we have special
		// case handling for DHCP to the host, which would require an exclusion.
		rules = append(rules, Rule{
			Match:  Match().MarkSet(markFromWorkload).RPFCheckFailed(),
			Action: DropAction{},
		})
	}

	rules = append(rules,
		// Send non-workload traffic to the untracked policy chains.
		Rule{Match: Match().MarkClear(markFromWorkload),
			Action: JumpAction{Target: ChainDispatchFromHostEndpoint}},
		// Then, if the packet was marked as allowed, accept it.  Packets also return here
		// without the mark bit set if the interface wasn't one that we're policing.  We
		// let those packets fall through to the user's policy.
		Rule{Match: Match().MarkSet(r.IptablesMarkAccept),
			Action: AcceptAction{}},
	)

	return &Chain{
		Name:  ChainRawPrerouting,
		Rules: rules,
	}
}

func (r *DefaultRuleRenderer) allCalicoMarkBits() uint32 {
	return r.IptablesMarkAccept |
		r.IptablesMarkPass |
		r.IptablesMarkScratch0 |
		r.IptablesMarkScratch1
}

func (r *DefaultRuleRenderer) StaticRawOutputChain() *Chain {
	return &Chain{
		Name: ChainRawOutput,
		Rules: []Rule{
			// For safety, clear all our mark bits before we start.  (We could be in
			// append mode and another process' rules could have left the mark bit set.)
			{Action: ClearMarkAction{Mark: r.allCalicoMarkBits()}},
			// Then, jump to the untracked policy chains.
			{Action: JumpAction{Target: ChainDispatchToHostEndpoint}},
			// Then, if the packet was marked as allowed, accept it.  Packets also
			// return here without the mark bit set if the interface wasn't one that
			// we're policing.
			{Match: Match().MarkSet(r.IptablesMarkAccept),
				Action: AcceptAction{}},
		},
	}
}<|MERGE_RESOLUTION|>--- conflicted
+++ resolved
@@ -273,33 +273,7 @@
 		)
 	}
 
-<<<<<<< HEAD
-	// Accept if everything above passed.
-	for _, prefix := range r.WorkloadIfacePrefixes {
-		log.WithField("ifacePrefix", prefix).Debug("Adding workload match rules")
-		ifaceMatch := prefix + "+"
-		rules = append(rules,
-			Rule{
-				Match:  Match().InInterface(ifaceMatch),
-				Action: r.filterAllowAction,
-			},
-			Rule{
-				Match:  Match().OutInterface(ifaceMatch),
-				Action: r.filterAllowAction,
-			},
-		)
-	}
-
-	// If we get here, the packet is not going to or from a workload, and we are in the FORWARD
-	// chain, so we know that the packet is being forwarded from one host interface to another.
-	// In this scenario we generally apply any normal host endpoint policy that is configured,
-	// for both the incoming and outgoing interfaces; this allows Calico to police traffic
-	// flowing through a NAT gateway or router.  However, the packet may have already been
-	// marked as accepted by untracked or pre-DNAT policy for the incoming host endpoint.  In
-	// that case we skip any normal policy for the incoming host endpoint.
-=======
 	// Jump to to-host-endpoint dispatch chains.
->>>>>>> 62f215ec
 	rules = append(rules,
 		Rule{
 			// Apply forward policy for the outgoing host endpoint.
