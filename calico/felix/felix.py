--- conflicted
+++ resolved
@@ -808,20 +808,4 @@
         os._exit(1)
 
 if __name__ == "__main__":
-    main()
-<<<<<<< HEAD
-
-
-class InvalidRequest(Exception):
-    """
-    Exception that allows us to report an invalid request.
-    """
-    def __init__(self, message, fields):
-        super(InvalidRequest, self).__init__(message)
-        self.message = message
-        self.fields = fields
-
-    def __str__(self):
-        return "%s (request : %s)" % (self.message, self.fields)
-=======
->>>>>>> fca3a195
+    main()