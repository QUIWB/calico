bigheader: "Security"
path: /security
order: 3
toc:
- title: Security
  path: /security/
- title: Kubernetes network policy
  path: /security/kubernetes-network-policy
- title: Calico network policy
  path: /security/calico-network-policy
- title: Simple policy tutorial
  path: /security/simple-policy
- title: Stars policy tutorial
  path: /security/stars-policy/
- title: Controlling ingress and egress traffic with network policy
  path: /security/advanced-policy
- title: Application layer tutorial
  path: /security/app-layer-policy/
- title: Host endpoints
  section:
  - title: Overview
    path: /security/host-endpoints/
  - title: Creating policy for basic connectivity
    path: /security/host-endpoints/connectivity
  - title: Creating host endpoint objects
    path: /security/host-endpoints/objects
  - title: Selector-based policies
    path: /security/host-endpoints/selector
  - title: Failsafe rules
    path: /security/host-endpoints/failsafe 
  - title: Pre-DNAT policy
    path: /security/host-endpoints/pre-dnat
  - title: Apply on forwarded traffic
    path: /security/host-endpoints/forwarded
  - title: Summary
    path: /security/host-endpoints/summary
  - title: Tutorial
    path: /security/host-endpoints/tutorial
  - title: Connection tracking
    path: /security/host-endpoints/conntrack
- title: Securing Calico component communications
  section:
  - title: Configuring encryption and authentication
    path: /security/comms/crypto-auth
  - title: Scheduling to well-known nodes
    path: /security/comms/reduce-nodes
  - title: Securing Calico's Prometheus endpoints
    path: /security/comms/secure-metrics
- title: Defend against DoS attacks
  path: /security/defend-dos-attack
- title: Apply policy to Kubernetes node ports
  path: /security/kubernetes-node-ports
<<<<<<< HEAD
- title: Use HTTP methods and paths in policy rules
  path: /security/http-methods 
=======
- title: Use service accounts in policy rules
  path: /security/service-accounts
- title: Use ICMP/ping in policy rules
  path: /security/icmp-ping
- title: Use HTTP methods and paths in policy rules
  path: /security/http-methods
>>>>>>> 78464fd7
- title: Enable extreme high-connection workloads
  path: /security/high-connection-workloads<|MERGE_RESOLUTION|>--- conflicted
+++ resolved
@@ -50,16 +50,11 @@
   path: /security/defend-dos-attack
 - title: Apply policy to Kubernetes node ports
   path: /security/kubernetes-node-ports
-<<<<<<< HEAD
 - title: Use HTTP methods and paths in policy rules
   path: /security/http-methods 
-=======
 - title: Use service accounts in policy rules
   path: /security/service-accounts
 - title: Use ICMP/ping in policy rules
   path: /security/icmp-ping
-- title: Use HTTP methods and paths in policy rules
-  path: /security/http-methods
->>>>>>> 78464fd7
 - title: Enable extreme high-connection workloads
   path: /security/high-connection-workloads