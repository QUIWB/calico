// Project Calico BPF dataplane programs.
// Copyright (c) 2020-2021 Tigera, Inc. All rights reserved.
// SPDX-License-Identifier: Apache-2.0 OR GPL-2.0-or-later

#ifndef __CALI_NAT_H__
#define __CALI_NAT_H__

#include <stddef.h>

#include <linux/if_ether.h>
#include <linux/udp.h>

#include "bpf.h"
#include "skb.h"
#include "routes.h"
#include "nat_types.h"

#ifndef CALI_VXLAN_VNI
#define CALI_VXLAN_VNI 0xca11c0
#endif

#define dnat_should_encap() (CALI_F_FROM_HEP && !CALI_F_TUNNEL && !CALI_F_WIREGUARD)
#define dnat_return_should_encap() (CALI_F_FROM_WEP && !CALI_F_TUNNEL && !CALI_F_WIREGUARD)
#define dnat_should_decap() (CALI_F_FROM_HEP && !CALI_F_TUNNEL && !CALI_F_WIREGUARD)

/* Number of bytes we add to a packet when we do encap. */
#define VXLAN_ENCAP_SIZE	(sizeof(struct ethhdr) + sizeof(struct iphdr) + \
				sizeof(struct udphdr) + sizeof(struct vxlanhdr))

static CALI_BPF_INLINE int skb_nat_l4_csum_ipv4(struct __sk_buff *skb, size_t off,
						__be32 ip_from, __be32 ip_to,
						__u16 dport_from, __u16 dport_to,
						__u16 sport_from, __u16 sport_to,
						__u64 flags)
{
	int ret = 0;

	if (ip_from != ip_to) {
		CALI_DEBUG("L4 checksum update (csum is at %d) IP from %x to %x\n", off,
				bpf_ntohl(ip_from), bpf_ntohl(ip_to));
		ret = bpf_l4_csum_replace(skb, off, ip_from, ip_to, flags | BPF_F_PSEUDO_HDR | 4);
		CALI_DEBUG("bpf_l4_csum_replace(IP): %d\n", ret);
	}
	if (sport_from != sport_to) {
		CALI_DEBUG("L4 checksum update (csum is at %d) sport from %d to %d\n",
				off, bpf_ntohs(sport_from), bpf_ntohs(sport_to));
		int rc = bpf_l4_csum_replace(skb, off, sport_from, sport_to, flags | 2);
		CALI_DEBUG("bpf_l4_csum_replace(sport): %d\n", rc);
		ret |= rc;
	}
	if (dport_from != dport_to) {
		CALI_DEBUG("L4 checksum update (csum is at %d) dport from %d to %d\n",
				off, bpf_ntohs(dport_from), bpf_ntohs(dport_to));
		int rc = bpf_l4_csum_replace(skb, off, dport_from, dport_to, flags | 2);
		CALI_DEBUG("bpf_l4_csum_replace(dport): %d\n", rc);
		ret |= rc;
	}

	return ret;
}

<<<<<<< HEAD
static CALI_BPF_INLINE struct calico_nat_dest* calico_v4_nat_lookup(__be32 ip_src,
								    __be32 ip_dst,
								    __u8 ip_proto,
								    __u16 dport,
								    bool from_tun,
								    nat_lookup_result *res,
								    bool affinity_always,
								    bool affinity_tmr_update)
{
	struct calico_nat_v4_key nat_key = {
		.prefixlen = NAT_PREFIX_LEN_WITH_SRC_MATCH_IN_BITS,
		.addr = ip_dst,
		.port = dport,
		.protocol = ip_proto,
		.saddr = ip_src,
	};
	struct calico_nat_v4_value *nat_lv1_val;
	struct calico_nat_secondary_v4_key nat_lv2_key;
	struct calico_nat_dest *nat_lv2_val;
	struct calico_nat_v4_affinity_key affkey = {};
	__u64 now = 0;

	if (!CALI_F_TO_HOST) {
		// Skip NAT lookup for traffic leaving the host namespace.
		return NULL;
	}

	nat_lv1_val = cali_v4_nat_fe_lookup_elem(&nat_key);
	CALI_DEBUG("NAT: 1st level lookup addr=%x port=%d protocol=%d.\n",
		(int)bpf_ntohl(nat_key.addr), (int)dport,
		(int)(nat_key.protocol));

	if (!nat_lv1_val) {
		struct cali_rt *rt;

		CALI_DEBUG("NAT: Miss.\n");
		/* If the traffic originates at the node (workload or host)
		 * check whether the destination is a remote nodeport to do a
		 * straight NAT and avoid a possible extra hop.
		 */
		if (!(CALI_F_FROM_WEP || CALI_F_TO_HEP || CALI_F_CGROUP ||
					(CALI_F_FROM_HEP && from_tun)) || ip_dst == 0xffffffff) {
			return NULL;
		}

		/* XXX replace the following with a nodeport cidrs lookup once
		 * XXX we have it.
		 */
		rt = cali_rt_lookup(ip_dst);
		if (!rt) {
			CALI_DEBUG("NAT: route miss\n");
			if (!from_tun) {
				return NULL;
			}

			/* we got here because the original node that forwarded
			 * it through the tunnel thought it is a nodeport, we can
			 * use the wildcard nodeport entry.
			 *
			 * If the nodes have multiple IPs/NICs, RT entries would
			 * not know the other IPs of other nodes.
			 *
			 * XXX we might wrongly consider another service IP that
			 * XXX we do not know yet (anymore?) as a nodeport.
			 */
			CALI_DEBUG("NAT: ignore rt lookup miss from tunnel, assume nodeport\n");
		} else if (!cali_rt_is_host(rt)) {
			CALI_DEBUG("NAT: route dest not a host\n");
			return NULL;
		}

		nat_key.addr = 0xffffffff;
		nat_lv1_val = cali_v4_nat_fe_lookup_elem(&nat_key);
		if (!nat_lv1_val) {
			CALI_DEBUG("NAT: nodeport miss\n");
			return NULL;
		}
		CALI_DEBUG("NAT: nodeport hit\n");
	}
	/* With LB source range, we install a drop entry in the NAT FE map
	 * with count equal to 0xffffffff. If we hit this entry,
	 * packet is dropped.
	 */
	if (nat_lv1_val->count == NAT_FE_DROP_COUNT) {
		*res = NAT_FE_LOOKUP_DROP;
		return NULL;
	}
	__u32 count = nat_lv1_val->count;

	if (from_tun) {
		count = nat_lv1_val->local;
	} else if (nat_lv1_val->flags & (NAT_FLG_INTERNAL_LOCAL | NAT_FLG_EXTERNAL_LOCAL)) {
		bool local_traffic = true;

		if (CALI_F_FROM_HEP) {
			struct cali_rt *rt = cali_rt_lookup(ip_src);

			if (!rt || (!cali_rt_is_host(rt) && !cali_rt_is_workload(rt))) {
				local_traffic = false;
			}
		}

		if ((local_traffic && (nat_lv1_val->flags & NAT_FLG_INTERNAL_LOCAL)) ||
				(!local_traffic && (nat_lv1_val->flags & NAT_FLG_EXTERNAL_LOCAL))) {
			count = nat_lv1_val->local;
			CALI_DEBUG("local_traffic %d count %d flags 0x%x\n", local_traffic, count, nat_lv1_val->flags);
		}
	}

	CALI_DEBUG("NAT: 1st level hit; id=%d\n", nat_lv1_val->id);

	if (count == 0) {
		CALI_DEBUG("NAT: no backend\n");
		*res = NAT_NO_BACKEND;
		return NULL;
	}

	if (nat_lv1_val->affinity_timeo == 0) {
		goto skip_affinity;
	}

	struct calico_nat_v4 nat_data = {
		.addr = ip_dst,
		.port = dport,
		.protocol = ip_proto,
	};
	affkey.nat_key = nat_data;
	affkey.client_ip = ip_src;

	CALI_DEBUG("NAT: backend affinity %d seconds\n", nat_lv1_val->affinity_timeo);

	struct calico_nat_v4_affinity_val *affval;

	now = bpf_ktime_get_ns();
	affval = cali_v4_nat_aff_lookup_elem(&affkey);
	if (affval) {
		int timeo = (affinity_always ? 60 /* default udp not seen */ : nat_lv1_val->affinity_timeo);
		if (now - affval->ts <= timeo  * 1000000000ULL) {
			CALI_DEBUG("NAT: using affinity backend %x:%d\n",
					bpf_ntohl(affval->nat_dest.addr), affval->nat_dest.port);
			if (affinity_tmr_update) {
				affval->ts = now;
			}

			return &affval->nat_dest;
		}
		CALI_DEBUG("NAT: affinity expired for %x:%d\n", bpf_ntohl(ip_dst), dport);
	} else {
		CALI_DEBUG("no previous affinity for %x:%d", bpf_ntohl(ip_dst), dport);
	}
	/* To be k8s conformant, fall through to pick a random backend. */

skip_affinity:
	nat_lv2_key.id = nat_lv1_val->id;
	nat_lv2_key.ordinal = bpf_get_prandom_u32();
	nat_lv2_key.ordinal %= count;

	CALI_DEBUG("NAT: 1st level hit; id=%d ordinal=%d\n", nat_lv2_key.id, nat_lv2_key.ordinal);

	if (!(nat_lv2_val = cali_v4_nat_be_lookup_elem(&nat_lv2_key))) {
		CALI_DEBUG("NAT: backend miss\n");
		*res = NAT_NO_BACKEND;
		return NULL;
	}

	CALI_DEBUG("NAT: backend selected %x:%d\n", bpf_ntohl(nat_lv2_val->addr), nat_lv2_val->port);

	if (nat_lv1_val->affinity_timeo != 0 || affinity_always) {
		int err;
		struct calico_nat_v4_affinity_val val = {
			.ts = now,
			.nat_dest = *nat_lv2_val,
		};

		CALI_DEBUG("NAT: updating affinity for client %x\n", bpf_ntohl(ip_src));
		if ((err = cali_v4_nat_aff_update_elem(&affkey, &val, BPF_ANY))) {
			CALI_INFO("NAT: failed to update affinity table: %d\n", err);
			/* we do carry on, we have a good nat_lv2_val */
		}
	}

	return nat_lv2_val;
}

static CALI_BPF_INLINE struct calico_nat_dest* calico_v4_nat_lookup2(__be32 ip_src, __be32 ip_dst,
								    __u8 ip_proto, __u16 dport,
								    bool from_tun,
								    nat_lookup_result *res)
{
	return calico_v4_nat_lookup(ip_src, ip_dst, ip_proto, dport, from_tun, res, false, false);
}

=======
>>>>>>> ce618bd0
static CALI_BPF_INLINE int vxlan_v4_encap(struct cali_tc_ctx *ctx,  __be32 ip_src, __be32 ip_dst)
{
	int ret;
	__wsum csum;

	__u32 new_hdrsz = sizeof(struct ethhdr) + sizeof(struct iphdr) +
			sizeof(struct udphdr) + sizeof(struct vxlanhdr);

	ret = bpf_skb_adjust_room(ctx->skb, new_hdrsz, BPF_ADJ_ROOM_MAC,
						  BPF_F_ADJ_ROOM_ENCAP_L4_UDP |
						  BPF_F_ADJ_ROOM_ENCAP_L3_IPV4 |
						  BPF_F_ADJ_ROOM_ENCAP_L2(sizeof(struct ethhdr)));

	if (ret) {
		goto out;
	}

	ret = -1;

	if (skb_refresh_validate_ptrs(ctx, new_hdrsz)) {
		ctx->fwd.reason = CALI_REASON_SHORT;
		CALI_DEBUG("Too short VXLAN encap\n");
		goto out;
	}

	// Note: assuming L2 packet here so this code can't be used on an L3 device.
	struct vxlanhdr *vxlan = (void *)(tc_udphdr(ctx) + 1);
	struct ethhdr *eth_inner = (void *)(vxlan+1);
	struct iphdr *ip_inner = (void*)(eth_inner+1);

	/* Copy the original IP header. Since it is already DNATed, the dest IP is
	 * already set. All we need to do is to change the source IP
	 */
	*ctx->ip_header = *ip_inner;

	/* decrement TTL for the inner IP header. TTL must be > 1 to get here */
	ip_dec_ttl(ip_inner);

	ctx->ip_header->saddr = ip_src;
	ctx->ip_header->daddr = ip_dst;
	ctx->ip_header->tot_len = bpf_htons(bpf_ntohs(ctx->ip_header->tot_len) + new_hdrsz);
	ctx->ip_header->ihl = 5; /* in case there were options in ip_inner */
	ctx->ip_header->check = 0;
	ctx->ip_header->protocol = IPPROTO_UDP;

	tc_udphdr(ctx)->source = tc_udphdr(ctx)->dest = bpf_htons(VXLAN_PORT);
	tc_udphdr(ctx)->len = bpf_htons(bpf_ntohs(ctx->ip_header->tot_len) - sizeof(struct iphdr));

	*((__u8*)&vxlan->flags) = 1 << 3; /* set the I flag to make the VNI valid */
	vxlan->vni = bpf_htonl(CALI_VXLAN_VNI) >> 8; /* it is actually 24-bit, last 8 reserved */

	/* keep eth_inner MACs zeroed, it is useless after decap */
	eth_inner->h_proto = tc_ethhdr(ctx)->h_proto;

	CALI_DEBUG("vxlan encap %x : %x\n", bpf_ntohl(ctx->ip_header->saddr), bpf_ntohl(ctx->ip_header->daddr));

	/* change the checksums last to avoid pointer access revalidation */

	csum = bpf_csum_diff(0, 0, (void *)ctx->ip_header, sizeof(struct iphdr), 0);
	ret = bpf_l3_csum_replace(ctx->skb, ((long) ctx->ip_header) - ((long) skb_start_ptr(ctx->skb)) +
				  offsetof(struct iphdr, check), 0, csum, 0);

out:
	return ret;
}

static CALI_BPF_INLINE int vxlan_v4_decap(struct __sk_buff *skb)
{
	__u32 extra_hdrsz;
	int ret = -1;

	extra_hdrsz = sizeof(struct ethhdr) + sizeof(struct iphdr) +
		sizeof(struct udphdr) + sizeof(struct vxlanhdr);

	ret = bpf_skb_adjust_room(skb, -extra_hdrsz, BPF_ADJ_ROOM_MAC, 0);

	return ret;
}

static CALI_BPF_INLINE int is_vxlan_tunnel(struct iphdr *ip)
{
	struct udphdr *udp = (struct udphdr *)(ip +1);

	return ip->protocol == IPPROTO_UDP &&
		udp->dest == bpf_htons(VXLAN_PORT);
}

static CALI_BPF_INLINE bool vxlan_size_ok(struct cali_tc_ctx *ctx)
{
	return !skb_refresh_validate_ptrs(ctx, UDP_SIZE + sizeof(struct vxlanhdr));
}

static CALI_BPF_INLINE __u32 vxlan_vni(struct cali_tc_ctx *ctx)
{
	struct vxlanhdr *vxlan;

	vxlan = skb_ptr_after(skb, tc_udphdr(ctx));

	return bpf_ntohl(vxlan->vni << 8); /* 24-bit field, last 8 reserved */
}

static CALI_BPF_INLINE bool vxlan_vni_is_valid(struct cali_tc_ctx *ctx)
{
	struct vxlanhdr *vxlan;

	vxlan = skb_ptr_after(ctx->skb, tc_udphdr(ctx));

	return *((__u8*)&vxlan->flags) & (1 << 3);
}

#define vxlan_udp_csum_ok(udp) ((udp)->check == 0)

static CALI_BPF_INLINE bool vxlan_v4_encap_too_big(struct cali_tc_ctx *ctx)
{
	__u32 mtu = TUNNEL_MTU;

	/* RFC-1191: MTU is the size in octets of the largest datagram that
	 * could be forwarded, along the path of the original datagram, without
	 * being fragmented at this router.  The size includes the IP header and
	 * IP data, and does not include any lower-level headers.
	 */
	if (ctx->skb->len > sizeof(struct ethhdr) + mtu) {
		CALI_DEBUG("SKB too long (len=%d) vs limit=%d\n", ctx->skb->len, mtu);
		return true;
	}
	return false;
}

/* vxlan_attempt_decap tries to decode the packet as VXLAN and, if it is a BPF-to-BPF
 * program VXLAN packet, does the decap. Returns:
 *
 * 0:  on success (either a packet that doesn't need decap or decap was successful).
 * -1: if the packet was invalid (e.g. too short)
 * -2: if the packet is VXLAN from a Calico host, to this node, but it is not the right VNI.
 */
static CALI_BPF_INLINE int vxlan_attempt_decap(struct cali_tc_ctx *ctx) {
	/* decap on host ep only if directly for the node */
	CALI_DEBUG("VXLAN tunnel packet to %x (host IP=%x)\n",
		bpf_ntohl(ctx->ip_header->daddr),
		bpf_ntohl(HOST_IP));

	if (!rt_addr_is_local_host(ctx->ip_header->daddr)) {
		goto fall_through;
	}
	if (!vxlan_size_ok(ctx)) {
		/* UDP header said VXLAN but packet wasn't long enough. */
		goto deny;
	}
	if (!vxlan_vni_is_valid(ctx) ) {
		goto fall_through;
	}
	if (vxlan_vni(ctx) != CALI_VXLAN_VNI) {
		if (rt_addr_is_remote_host(ctx->ip_header->saddr)) {
			/* Not BPF-generated VXLAN packet but it was from a Calico host to this node. */
			goto auto_allow;
		}
		/* Not our VNI, not from Calico host. Fall through to policy. */
		goto fall_through;
	}
	if (!rt_addr_is_remote_host(ctx->ip_header->saddr)) {
		CALI_DEBUG("VXLAN with our VNI from unexpected source.\n");
		ctx->fwd.reason = CALI_REASON_UNAUTH_SOURCE;
		goto deny;
	}
	if (!vxlan_udp_csum_ok(tc_udphdr(ctx))) {
		/* Our VNI but checksum is incorrect (we always use check=0). */
		CALI_DEBUG("VXLAN with our VNI but incorrect checksum.\n");
		ctx->fwd.reason = CALI_REASON_UNAUTH_SOURCE;
		goto deny;
	}

	ctx->arpk.ip = ctx->ip_header->saddr;
	ctx->arpk.ifindex = ctx->skb->ifindex;

	/* We update the map straight with the packet data, eth header is
	 * dst:src but the value is src:dst so it flips it automatically
	 * when we use it on xmit.
	 */
	cali_v4_arp_update_elem(&ctx->arpk, tc_ethhdr(ctx), 0);
	CALI_DEBUG("ARP update for ifindex %d ip %x\n", ctx->arpk.ifindex, bpf_ntohl(ctx->arpk.ip));

	ctx->state->tun_ip = ctx->ip_header->saddr;
	CALI_DEBUG("vxlan decap\n");
	if (vxlan_v4_decap(ctx->skb)) {
		ctx->fwd.reason = CALI_REASON_DECAP_FAIL;
		goto deny;
	}

	/* Revalidate the packet after the decap. */
	if (skb_refresh_validate_ptrs(ctx, UDP_SIZE)) {
		ctx->fwd.reason = CALI_REASON_SHORT;
		CALI_DEBUG("Too short\n");
		goto deny;
	}

	CALI_DEBUG("vxlan decap origin %x\n", bpf_ntohl(ctx->state->tun_ip));

fall_through:
	return 0;

auto_allow:
	return -2;

deny:
	ctx->fwd.res = TC_ACT_SHOT;
	return -1;
}

#endif /* __CALI_NAT_H__ */<|MERGE_RESOLUTION|>--- conflicted
+++ resolved
@@ -59,201 +59,6 @@
 	return ret;
 }
 
-<<<<<<< HEAD
-static CALI_BPF_INLINE struct calico_nat_dest* calico_v4_nat_lookup(__be32 ip_src,
-								    __be32 ip_dst,
-								    __u8 ip_proto,
-								    __u16 dport,
-								    bool from_tun,
-								    nat_lookup_result *res,
-								    bool affinity_always,
-								    bool affinity_tmr_update)
-{
-	struct calico_nat_v4_key nat_key = {
-		.prefixlen = NAT_PREFIX_LEN_WITH_SRC_MATCH_IN_BITS,
-		.addr = ip_dst,
-		.port = dport,
-		.protocol = ip_proto,
-		.saddr = ip_src,
-	};
-	struct calico_nat_v4_value *nat_lv1_val;
-	struct calico_nat_secondary_v4_key nat_lv2_key;
-	struct calico_nat_dest *nat_lv2_val;
-	struct calico_nat_v4_affinity_key affkey = {};
-	__u64 now = 0;
-
-	if (!CALI_F_TO_HOST) {
-		// Skip NAT lookup for traffic leaving the host namespace.
-		return NULL;
-	}
-
-	nat_lv1_val = cali_v4_nat_fe_lookup_elem(&nat_key);
-	CALI_DEBUG("NAT: 1st level lookup addr=%x port=%d protocol=%d.\n",
-		(int)bpf_ntohl(nat_key.addr), (int)dport,
-		(int)(nat_key.protocol));
-
-	if (!nat_lv1_val) {
-		struct cali_rt *rt;
-
-		CALI_DEBUG("NAT: Miss.\n");
-		/* If the traffic originates at the node (workload or host)
-		 * check whether the destination is a remote nodeport to do a
-		 * straight NAT and avoid a possible extra hop.
-		 */
-		if (!(CALI_F_FROM_WEP || CALI_F_TO_HEP || CALI_F_CGROUP ||
-					(CALI_F_FROM_HEP && from_tun)) || ip_dst == 0xffffffff) {
-			return NULL;
-		}
-
-		/* XXX replace the following with a nodeport cidrs lookup once
-		 * XXX we have it.
-		 */
-		rt = cali_rt_lookup(ip_dst);
-		if (!rt) {
-			CALI_DEBUG("NAT: route miss\n");
-			if (!from_tun) {
-				return NULL;
-			}
-
-			/* we got here because the original node that forwarded
-			 * it through the tunnel thought it is a nodeport, we can
-			 * use the wildcard nodeport entry.
-			 *
-			 * If the nodes have multiple IPs/NICs, RT entries would
-			 * not know the other IPs of other nodes.
-			 *
-			 * XXX we might wrongly consider another service IP that
-			 * XXX we do not know yet (anymore?) as a nodeport.
-			 */
-			CALI_DEBUG("NAT: ignore rt lookup miss from tunnel, assume nodeport\n");
-		} else if (!cali_rt_is_host(rt)) {
-			CALI_DEBUG("NAT: route dest not a host\n");
-			return NULL;
-		}
-
-		nat_key.addr = 0xffffffff;
-		nat_lv1_val = cali_v4_nat_fe_lookup_elem(&nat_key);
-		if (!nat_lv1_val) {
-			CALI_DEBUG("NAT: nodeport miss\n");
-			return NULL;
-		}
-		CALI_DEBUG("NAT: nodeport hit\n");
-	}
-	/* With LB source range, we install a drop entry in the NAT FE map
-	 * with count equal to 0xffffffff. If we hit this entry,
-	 * packet is dropped.
-	 */
-	if (nat_lv1_val->count == NAT_FE_DROP_COUNT) {
-		*res = NAT_FE_LOOKUP_DROP;
-		return NULL;
-	}
-	__u32 count = nat_lv1_val->count;
-
-	if (from_tun) {
-		count = nat_lv1_val->local;
-	} else if (nat_lv1_val->flags & (NAT_FLG_INTERNAL_LOCAL | NAT_FLG_EXTERNAL_LOCAL)) {
-		bool local_traffic = true;
-
-		if (CALI_F_FROM_HEP) {
-			struct cali_rt *rt = cali_rt_lookup(ip_src);
-
-			if (!rt || (!cali_rt_is_host(rt) && !cali_rt_is_workload(rt))) {
-				local_traffic = false;
-			}
-		}
-
-		if ((local_traffic && (nat_lv1_val->flags & NAT_FLG_INTERNAL_LOCAL)) ||
-				(!local_traffic && (nat_lv1_val->flags & NAT_FLG_EXTERNAL_LOCAL))) {
-			count = nat_lv1_val->local;
-			CALI_DEBUG("local_traffic %d count %d flags 0x%x\n", local_traffic, count, nat_lv1_val->flags);
-		}
-	}
-
-	CALI_DEBUG("NAT: 1st level hit; id=%d\n", nat_lv1_val->id);
-
-	if (count == 0) {
-		CALI_DEBUG("NAT: no backend\n");
-		*res = NAT_NO_BACKEND;
-		return NULL;
-	}
-
-	if (nat_lv1_val->affinity_timeo == 0) {
-		goto skip_affinity;
-	}
-
-	struct calico_nat_v4 nat_data = {
-		.addr = ip_dst,
-		.port = dport,
-		.protocol = ip_proto,
-	};
-	affkey.nat_key = nat_data;
-	affkey.client_ip = ip_src;
-
-	CALI_DEBUG("NAT: backend affinity %d seconds\n", nat_lv1_val->affinity_timeo);
-
-	struct calico_nat_v4_affinity_val *affval;
-
-	now = bpf_ktime_get_ns();
-	affval = cali_v4_nat_aff_lookup_elem(&affkey);
-	if (affval) {
-		int timeo = (affinity_always ? 60 /* default udp not seen */ : nat_lv1_val->affinity_timeo);
-		if (now - affval->ts <= timeo  * 1000000000ULL) {
-			CALI_DEBUG("NAT: using affinity backend %x:%d\n",
-					bpf_ntohl(affval->nat_dest.addr), affval->nat_dest.port);
-			if (affinity_tmr_update) {
-				affval->ts = now;
-			}
-
-			return &affval->nat_dest;
-		}
-		CALI_DEBUG("NAT: affinity expired for %x:%d\n", bpf_ntohl(ip_dst), dport);
-	} else {
-		CALI_DEBUG("no previous affinity for %x:%d", bpf_ntohl(ip_dst), dport);
-	}
-	/* To be k8s conformant, fall through to pick a random backend. */
-
-skip_affinity:
-	nat_lv2_key.id = nat_lv1_val->id;
-	nat_lv2_key.ordinal = bpf_get_prandom_u32();
-	nat_lv2_key.ordinal %= count;
-
-	CALI_DEBUG("NAT: 1st level hit; id=%d ordinal=%d\n", nat_lv2_key.id, nat_lv2_key.ordinal);
-
-	if (!(nat_lv2_val = cali_v4_nat_be_lookup_elem(&nat_lv2_key))) {
-		CALI_DEBUG("NAT: backend miss\n");
-		*res = NAT_NO_BACKEND;
-		return NULL;
-	}
-
-	CALI_DEBUG("NAT: backend selected %x:%d\n", bpf_ntohl(nat_lv2_val->addr), nat_lv2_val->port);
-
-	if (nat_lv1_val->affinity_timeo != 0 || affinity_always) {
-		int err;
-		struct calico_nat_v4_affinity_val val = {
-			.ts = now,
-			.nat_dest = *nat_lv2_val,
-		};
-
-		CALI_DEBUG("NAT: updating affinity for client %x\n", bpf_ntohl(ip_src));
-		if ((err = cali_v4_nat_aff_update_elem(&affkey, &val, BPF_ANY))) {
-			CALI_INFO("NAT: failed to update affinity table: %d\n", err);
-			/* we do carry on, we have a good nat_lv2_val */
-		}
-	}
-
-	return nat_lv2_val;
-}
-
-static CALI_BPF_INLINE struct calico_nat_dest* calico_v4_nat_lookup2(__be32 ip_src, __be32 ip_dst,
-								    __u8 ip_proto, __u16 dport,
-								    bool from_tun,
-								    nat_lookup_result *res)
-{
-	return calico_v4_nat_lookup(ip_src, ip_dst, ip_proto, dport, from_tun, res, false, false);
-}
-
-=======
->>>>>>> ce618bd0
 static CALI_BPF_INLINE int vxlan_v4_encap(struct cali_tc_ctx *ctx,  __be32 ip_src, __be32 ip_dst)
 {
 	int ret;
